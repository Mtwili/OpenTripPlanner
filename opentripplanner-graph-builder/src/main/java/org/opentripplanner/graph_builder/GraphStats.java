package org.opentripplanner.graph_builder;

import java.awt.geom.Point2D;
import java.io.File;
import java.io.IOException;
import java.nio.charset.Charset;
import java.util.ArrayList;
import java.util.Collections;
import java.util.HashMap;
import java.util.HashSet;
import java.util.List;
import java.util.Map;
import java.util.Map.Entry;
import java.util.Random;
import java.util.Set;

import org.geotools.referencing.GeodeticCalculator;
import org.onebusaway.gtfs.model.Trip;
import org.opentripplanner.common.IterableLibrary;
import org.opentripplanner.routing.edgetype.PatternHop;
import org.opentripplanner.routing.edgetype.TableTripPattern;
import org.opentripplanner.routing.graph.Graph;
import org.opentripplanner.routing.graph.Vertex;
import org.opentripplanner.routing.vertextype.StreetVertex;
import org.opentripplanner.routing.vertextype.TransitStop;
<<<<<<< HEAD
=======
import org.opentripplanner.routing.vertextype.TurnVertex;
import org.slf4j.Logger;
import org.slf4j.LoggerFactory;

>>>>>>> 35540531
import com.beust.jcommander.JCommander;
import com.beust.jcommander.Parameter;
import com.beust.jcommander.Parameters;
import com.csvreader.CsvWriter;
import com.google.common.collect.Multiset;
import com.google.common.collect.TreeMultiset;
import com.vividsolutions.jts.geom.Coordinate;
import com.vividsolutions.jts.geom.LineString;
import com.vividsolutions.jts.linearref.LinearLocation;
import com.vividsolutions.jts.linearref.LocationIndexedLine;

public class GraphStats {

    private static final Logger LOG = LoggerFactory.getLogger(GraphStats.class);

    @Parameter(names = { "-v", "--verbose" }, description = "Verbose output")
    private boolean verbose = false;
   
    @Parameter(names = { "-d", "--debug"}, description = "Debug mode")
    private boolean debug = false;

    @Parameter(names = { "-h", "--help"}, description = "Print this help message and exit", help = true)
    private boolean help;

    @Parameter(names = { "-g", "--graph"}, description = "path to the graph file", required = true)
    private String graphPath;

    @Parameter(names = { "-o", "--out"}, description = "output file")
    private String outPath;

    private CommandEndpoints commandEndpoints = new CommandEndpoints(); 
    
    private CommandSpeedStats commandSpeedStats = new CommandSpeedStats();  

    private CommandPatternStats commandPatternStats = new CommandPatternStats();  

    private JCommander jc;
    
    private Graph graph;
    
    private CsvWriter writer;
    
    public static void main(String[] args) {
        GraphStats graphStats = new GraphStats(args);
        graphStats.run();
    }
    
    private GraphStats(String[] args) {
        jc = new JCommander(this);
        jc.addCommand(commandEndpoints);
        jc.addCommand(commandSpeedStats);
        jc.addCommand(commandPatternStats);
        
        try {
            jc.parse(args);
        } catch (Exception e) {
            System.out.println(e.getMessage());
            jc.usage();
            System.exit(1);
        }
        
        if (help || jc.getParsedCommand() == null) {
            jc.usage();
            System.exit(0);
        }
    }
   
    private void run() {

        /* open input graph (same for all commands) */
        File graphFile = new File(graphPath);
        try {
            graph = Graph.load(graphFile, Graph.LoadLevel.FULL);
        } catch (Exception e) {
            LOG.error("Exception while loading graph from " + graphFile);
            return;
        }

        /* open output stream (same for all commands) */
        if (outPath != null) {
            try {
                writer = new CsvWriter(outPath, ',', Charset.forName("UTF8"));
            } catch (Exception e) {
                LOG.error("Exception while opening output file " + outPath);
                return;
            }
        } else {
            writer = new CsvWriter(System.out, ',', Charset.forName("UTF8"));
        }
        LOG.info("done loading graph.");
        
        String command = jc.getParsedCommand();
        if (command.equals("endpoints")) {
            commandEndpoints.run();
        } else if (command.equals("speedstats")) {
            commandSpeedStats.run();
        } else if (command.equals("patternstats")) {
            commandPatternStats.run();
        }
        writer.close();

    }

    @Parameters(commandNames = "endpoints", commandDescription = "Generate random endpoints for performance testing") 
    class CommandEndpoints {

        @Parameter(names = { "-r", "--radius"}, description = "perturbation radius in meters")
        private double radius = 100;

        @Parameter(names = { "-n", "--number"}, description = "number of endpoints to generate")
        private int n = 20;

        @Parameter(names = { "-s", "--stops"}, description = "choose endpoints near stops not street vertices")
        private boolean useStops = false;

        @Parameter(names = { "-rs", "--seed"}, description = "random seed, allows reproducible results")
        private Long seed = null;

        // go along road then random
        public void run() {
            LOG.info(String.format("Producing %d random endpoints within radius %2.2fm around %s.",
                    n, radius, useStops ? "stops" : "streets"));
            List<Vertex> vertices = new ArrayList<Vertex>();
            GeodeticCalculator gc = new GeodeticCalculator();
            Class<?> klasse = useStops ? TransitStop.class : StreetVertex.class;
            for (Vertex v : graph.getVertices())
                if (klasse.isInstance(v))
                    vertices.add(v);
            Random random = new Random();
            if (seed != null)
                random.setSeed(seed);
            Collections.shuffle(vertices, random);
            vertices = vertices.subList(0, n);
<<<<<<< HEAD
            out.printf("n,name,lat,lon\n");
            int i = 0;
            for (Vertex v : vertices) {
                Coordinate c;
                if (v instanceof StreetVertex) {
                    LineString ls = ((StreetVertex)v).getOutgoing().iterator().next().getGeometry();
                    int numPoints = ls.getNumPoints();
                    LocationIndexedLine lil = new LocationIndexedLine(ls);
                    int seg = random.nextInt(numPoints);
                    double frac = random.nextDouble();
                    LinearLocation ll = new LinearLocation(seg, frac);
                    c = lil.extractPoint(ll);
                } else {
                    c = v.getCoordinate();
=======
            try {
                writer.writeRecord( new String[] {"n", "name", "lon", "lat"} );
                int i = 0;
                for (Vertex v : vertices) {
                    Coordinate c;
                    if (v instanceof TurnVertex) {
                        LineString ls = ((TurnVertex)v).geometry;
                        int numPoints = ls.getNumPoints();
                        LocationIndexedLine lil = new LocationIndexedLine(ls);
                        int seg = random.nextInt(numPoints);
                        double frac = random.nextDouble();
                        LinearLocation ll = new LinearLocation(seg, frac);
                        c = lil.extractPoint(ll);
                    } else {
                        c = v.getCoordinate();
                    }
                    // perturb
                    double distance = random.nextDouble() * radius;
                    double azimuth = random.nextDouble() * 360 - 180;
                    // double x = c.x + r * Math.cos(theta);
                    // double y = c.y + r * Math.sin(theta);
                    gc.setStartingGeographicPoint(c.x, c.y);
                    gc.setDirection(azimuth, distance);
                    Point2D dest = gc.getDestinationGeographicPoint();
                    String name = v.getName();
                    String[] entries = new String[] {
                            Integer.toString(i), name, 
                            Double.toString(dest.getX()), Double.toString(dest.getY())
                    };
                    writer.writeRecord(entries);
                    i += 1;
>>>>>>> 35540531
                }
            } catch (IOException ioe) {
                LOG.error("Excpetion while writing CSV: {}", ioe.getMessage());
            }
            LOG.info("done."); 
        }
    }

    @Parameters(commandNames = "speedstats", commandDescription = "speed stats") 
    class CommandSpeedStats {

        public void run() {
            LOG.info("dumping hop info...");
            try {
                writer.writeRecord( new String[] {"route", "distance", "time", "speed"} );
                for (Vertex v : graph.getVertices()) {
                    for (PatternHop ph : IterableLibrary.filter(v.getOutgoing(), PatternHop.class)) {
                        // Vertex fromv = ph.getFromVertex();
                        // Vertex tov = ph.getToVertex();
                        double distance = ph.getDistance();
                        if (distance < 3)
                            continue;
                        TableTripPattern ttp = ph.getPattern();
                        List<Trip> trips = ttp.getTrips();
                        int hop = ph.stopIndex;
                        String route = ttp.getExemplar().getRoute().getId().toString();
                        for (int trip = 0; trip < trips.size(); trip++){
                            int time = ttp.getRunningTime(hop, trip);
                            double speed = distance / time;
                            if (Double.isInfinite(speed) || Double.isNaN(speed))
                                continue;
                            String[] entries = new String[] { 
                                    route, Double.toString(distance), Integer.toString(time), 
                                    Double.toString(speed)
                            };
                            writer.writeRecord(entries);
                        }
                    }
                }
            } catch (IOException e) {
                LOG.error("Exception writing CSV: {}", e.getMessage());
                return;
            }
            LOG.info("done.");
        }

    }

    @Parameters(commandNames = "patternstats", commandDescription = "trip pattern stats") 
    class CommandPatternStats {
        
        public void run() {
            LOG.info("counting number of trips per pattern...");
            try {
                writer.writeRecord( new String[] {
                        "nTripsInPattern", "frequency", 
                        "cumulativePatterns", "empiricalDistPatterns",
                        "cumulativeTrips", "empiricalDistTrips" } );
                Set<TableTripPattern> patterns = new HashSet<TableTripPattern>();
                for (Vertex v : graph.getVertices()) {
                    for (PatternHop ph : IterableLibrary.filter(v.getOutgoing(), PatternHop.class)) {
                        TableTripPattern ttp = ph.getPattern();
                        patterns.add(ttp);
                    }
                }
                Multiset<Integer> counts = TreeMultiset.create();
                int nPatterns = patterns.size();
                LOG.info("total number of patterns is: {}", nPatterns);
                int nTrips = 0;
                for (TableTripPattern ttp : patterns) {
                    List<Trip> trips = ttp.getTrips();
                    counts.add(trips.size());
                    nTrips += trips.size();
                }
                LOG.info("total number of trips is: {}", nTrips);
                LOG.info("average number of trips per pattern is: {}", nTrips/nPatterns);
                int cPatterns = 0;
                int cTrips = 0;
                for (Multiset.Entry<Integer> count : counts.entrySet()) {
                    cPatterns += count.getCount();
                    cTrips += count.getCount() * count.getElement();
                    writer.writeRecord( new String[] {
                        count.getElement().toString(),
                        Integer.toString(count.getCount()),
                        Integer.toString(cPatterns),
                        Double.toString(cPatterns / (double) nPatterns),
                        Integer.toString(cTrips),
                        Double.toString(cTrips / (double) nTrips)
                    } );
                }
            } catch (IOException e) {
                LOG.error("Exception writing CSV: {}", e.getMessage());
                return;
            }
            LOG.info("done.");
        }

    }

}

<|MERGE_RESOLUTION|>--- conflicted
+++ resolved
@@ -23,13 +23,10 @@
 import org.opentripplanner.routing.graph.Vertex;
 import org.opentripplanner.routing.vertextype.StreetVertex;
 import org.opentripplanner.routing.vertextype.TransitStop;
-<<<<<<< HEAD
-=======
 import org.opentripplanner.routing.vertextype.TurnVertex;
 import org.slf4j.Logger;
 import org.slf4j.LoggerFactory;
 
->>>>>>> 35540531
 import com.beust.jcommander.JCommander;
 import com.beust.jcommander.Parameter;
 import com.beust.jcommander.Parameters;
@@ -163,29 +160,13 @@
                 random.setSeed(seed);
             Collections.shuffle(vertices, random);
             vertices = vertices.subList(0, n);
-<<<<<<< HEAD
-            out.printf("n,name,lat,lon\n");
-            int i = 0;
-            for (Vertex v : vertices) {
-                Coordinate c;
-                if (v instanceof StreetVertex) {
-                    LineString ls = ((StreetVertex)v).getOutgoing().iterator().next().getGeometry();
-                    int numPoints = ls.getNumPoints();
-                    LocationIndexedLine lil = new LocationIndexedLine(ls);
-                    int seg = random.nextInt(numPoints);
-                    double frac = random.nextDouble();
-                    LinearLocation ll = new LinearLocation(seg, frac);
-                    c = lil.extractPoint(ll);
-                } else {
-                    c = v.getCoordinate();
-=======
             try {
                 writer.writeRecord( new String[] {"n", "name", "lon", "lat"} );
                 int i = 0;
                 for (Vertex v : vertices) {
                     Coordinate c;
-                    if (v instanceof TurnVertex) {
-                        LineString ls = ((TurnVertex)v).geometry;
+                    if (v instanceof StreetVertex) {
+                        LineString ls = ((StreetVertex)v).getOutgoing().iterator().next().getGeometry();
                         int numPoints = ls.getNumPoints();
                         LocationIndexedLine lil = new LocationIndexedLine(ls);
                         int seg = random.nextInt(numPoints);
@@ -210,7 +191,6 @@
                     };
                     writer.writeRecord(entries);
                     i += 1;
->>>>>>> 35540531
                 }
             } catch (IOException ioe) {
                 LOG.error("Excpetion while writing CSV: {}", ioe.getMessage());
