/* This program is free software: you can redistribute it and/or
 modify it under the terms of the GNU Lesser General Public License
 as published by the Free Software Foundation, either version 3 of
 the License, or (at your option) any later version.

 This program is distributed in the hope that it will be useful,
 but WITHOUT ANY WARRANTY; without even the implied warranty of
 MERCHANTABILITY or FITNESS FOR A PARTICULAR PURPOSE.  See the
 GNU General Public License for more details.

 You should have received a copy of the GNU General Public License
 along with this program.  If not, see <http://www.gnu.org/licenses/>. */

package org.opentripplanner.routing.core;

import java.io.Serializable;
import java.util.ArrayList;
import java.util.Collection;
import java.util.List;

/**
 * A set of traverse modes -- typically, one non-transit mode (walking, biking, car) and zero or
 * more transit modes (bus, tram, etc).  This class allows efficiently adding or removing modes
 * from a set.
 * @author novalis
 *
 */
public class TraverseModeSet implements Cloneable, Serializable {

    private static final long serialVersionUID = -1640048158419762255L;

    private static final int MODE_BICYCLE = 1;

    private static final int MODE_WALK = 2;

    private static final int MODE_CAR = 4;

    private static final int MODE_BUS = 16;

    private static final int MODE_TRAM = 32;

    private static final int MODE_SUBWAY = 64;

    private static final int MODE_RAIL = 128;

    private static final int MODE_FERRY = 256;

    private static final int MODE_CABLE_CAR = 512;

    private static final int MODE_GONDOLA = 1024;

    private static final int MODE_FUNICULAR = 2048;
    
<<<<<<< HEAD
=======
    private static final int MODE_CUSTOM_MOTOR_VEHICLE = 4096;

    private static final int MODE_AIRPLANE = 8192;

>>>>>>> f2a3512d
    private static final int MODE_TRAINISH = MODE_TRAM | MODE_RAIL | MODE_SUBWAY | MODE_FUNICULAR | MODE_GONDOLA;

    private static final int MODE_BUSISH = MODE_CABLE_CAR | MODE_BUS;

    private static final int MODE_TRANSIT = MODE_TRAINISH | MODE_BUSISH | MODE_FERRY | MODE_AIRPLANE;
    
    private static final int MODE_ALL = MODE_TRANSIT | MODE_WALK | MODE_BICYCLE;

    private int modes = 0;

    public TraverseModeSet(String modelist) {
        modes = 0;
        for (String modeStr : modelist.split(",")) {
            if (modeStr.length() == 0) {
                continue;
            }
            setMode(TraverseMode.valueOf(modeStr), true);
        }

    }

    public TraverseModeSet(TraverseMode... modes) {
        for (TraverseMode mode : modes) {
            this.modes |= getMaskForMode(mode);
        }
    }
    
    /**
     * Returns a mode set containing all modes.
     * 
     * @return
     */
    public static TraverseModeSet allModes() {
    	TraverseModeSet modes = new TraverseModeSet();
    	modes.modes = MODE_ALL;
    	return modes;
    }

    private final int getMaskForMode(TraverseMode mode) {
        switch (mode) {
        case BICYCLE:
            return MODE_BICYCLE;
        case WALK:
            return MODE_WALK;
        case CAR:
            return MODE_CAR;
        case BUS:
            return MODE_BUS;
        case TRAM:
            return MODE_TRAM;
        case CABLE_CAR:
            return MODE_CABLE_CAR;
        case GONDOLA:
            return MODE_GONDOLA;
        case FERRY:
            return MODE_FERRY;
        case FUNICULAR:
            return MODE_FUNICULAR;
        case SUBWAY:
            return MODE_SUBWAY;
        case RAIL:
            return MODE_RAIL;
        case AIRPLANE:
            return MODE_AIRPLANE;
        case TRAINISH:
            return MODE_TRAINISH;
        case BUSISH:
            return MODE_BUSISH;
        case TRANSIT:
            return MODE_TRANSIT;
        }
        return 0;
    }

    public TraverseModeSet(Collection<TraverseMode> modeList) {
        this(modeList.toArray(new TraverseMode[0]));
    }
    
    public int getMask() {
        return modes;
    }

    public void setMode(TraverseMode mode, boolean value) {
        int mask = getMaskForMode(mode);
        if (value) {
            modes |= mask;
        } else {
            modes &= ~mask;
        }
    }

    public boolean getBicycle() {
        return (modes & MODE_BICYCLE) != 0;
    }

    public boolean getWalk() {
        return (modes & MODE_WALK) != 0;
    }

    public boolean getCar() {
        return (modes & MODE_CAR) != 0;
    }
    
    public boolean getTram() {
        return (modes & MODE_TRAM) != 0;
    }
    
    public boolean getTrainish() {
        return (modes & MODE_TRAINISH) != 0;
    }
    
    public boolean getBusish() {
        return (modes & MODE_BUSISH) != 0;
    }
    
    public boolean getBus() {
        return (modes & MODE_BUS) != 0;
    }
    
    public boolean getGondola() {
        return (modes & MODE_GONDOLA) != 0;
    }
    
    public boolean getFerry() {
        return (modes & MODE_FERRY) != 0;
    }
    
    public boolean getCableCar() {
        return (modes & MODE_CABLE_CAR) != 0;
    }

    public boolean getFunicular() {
        return (modes & MODE_FUNICULAR) != 0;
    }
    
    public boolean getRail() {
        return (modes & MODE_RAIL) != 0;
    }
    
    public boolean getSubway() {
        return (modes & MODE_SUBWAY) != 0;
    }

    public boolean getAirplane() {
        return (modes & MODE_AIRPLANE) != 0;
    }

    public void setBicycle(boolean bicycle) {
        if (bicycle) {
            modes |= MODE_BICYCLE;
        } else {
            modes &= ~MODE_BICYCLE;
        }
    }

    public void setWalk(boolean walk) {
        if (walk) {
            modes |= MODE_WALK;
        } else {
            modes &= ~MODE_WALK;
        }
    }

    public void setCar(boolean car) {
        if (car) {
            modes |= MODE_CAR;
        } else {
            modes &= ~MODE_CAR;
        }
    }
    
    public void setTram(boolean tram) {
        if (tram) {
            modes |= MODE_TRAM;
        } else {
            modes &= ~MODE_TRAM;
        }
    }

    public void setTrainish(boolean trainish) {
        if (trainish) {
            modes |= MODE_TRAINISH;
        } else {
            modes &= ~MODE_TRAINISH;
        }
    }
    
    public void setBus(boolean bus) {
        if (bus) {
            modes |= MODE_BUS;
        } else {
            modes &= ~MODE_BUS;
        }
    }

    public void setBusish(boolean busish) {
        if (busish) {
            modes |= MODE_BUSISH;
        } else {
            modes &= ~MODE_BUSISH;
        }
    }
    
    public void setFerry(boolean ferry) {
        if (ferry) {
            modes |= MODE_FERRY;
        } else {
            modes &= ~MODE_FERRY;
        }
    }


    public void setCableCar(boolean cableCar) {
        if (cableCar) {
            modes |= MODE_CABLE_CAR;
        } else {
            modes &= ~MODE_CABLE_CAR;
        }
    }

    public void setGondola(boolean gondola) {
        if (gondola) {
            modes |= MODE_GONDOLA;
        } else {
            modes &= ~MODE_GONDOLA;
        }
    }

    public void setFunicular(boolean funicular) {
        if (funicular) {
            modes |= MODE_FUNICULAR;
        } else {
            modes &= ~MODE_FUNICULAR;
        }
    }

    public void setSubway(boolean subway) {
        if (subway) {
            modes |= MODE_SUBWAY;
        } else {
            modes &= ~MODE_SUBWAY;
        }
    }
    
    public void setRail(boolean rail) {
        if (rail) {
            modes |= MODE_RAIL;
        } else {
            modes &= ~MODE_RAIL;
        }
    }

    public void setAirplane(boolean airplane) {
        if (airplane) {
            modes |= MODE_AIRPLANE;
        } else {
            modes &= ~MODE_AIRPLANE;
        }

    }

    /** Returns true if the trip may use some transit mode */
    public boolean isTransit() {
        return (modes & (MODE_TRANSIT)) != 0;
    }

    public void setTransit(boolean transit) {
        if (transit) {
            modes |= MODE_TRANSIT;
        } else {
            modes &= ~MODE_TRANSIT;
        }
    }

    /** Returns a TraverseModeSet containing only the non-transit modes set. */
    public TraverseModeSet getNonTransitSet() {
        TraverseModeSet retval = new TraverseModeSet();
        retval.modes = modes;
        retval.setTransit(false);
        return retval;
    }

    /** Returns true if any the trip may use some train-like (train, subway, tram) mode */
    public boolean getTraininsh() {
        return (modes & (MODE_TRAINISH)) != 0;
    }

    public List<TraverseMode> getModes() {
        ArrayList<TraverseMode> modeList = new ArrayList<TraverseMode>();
        for (TraverseMode mode : TraverseMode.values()) {
            if ((modes & getMaskForMode(mode)) != 0) {
                modeList.add(mode);
            }
        }
        return modeList;
    }

    public boolean isValid() {
        return modes != 0;
    }

    public boolean contains(TraverseMode mode) {
        return (modes & getMaskForMode(mode)) != 0;
    }

    public boolean get(int modeMask) {
        return (modes & modeMask) != 0;
    }

    public String toString() {
        StringBuilder out = new StringBuilder();
        for (TraverseMode mode : TraverseMode.values()) {
            int mask = getMaskForMode(mode);
            if (mask != 0 && (modes & mask) == mask) {
                if (out.length() != 0) {
                    out.append(", ");
                }
                out.append(mode);
            }
        }
        return "TraverseMode (" + out + ")";
    }

    /** get this traverse mode as a string that can be fed back into the constructor */
    public String getAsStr() {
        String retVal = null;
        for (TraverseMode m : getModes()) {
            if (retVal == null)
                retVal = "";
            else
                retVal += ",";
            retVal += m;
        }
        return retVal;
    }

    @Override
    public TraverseModeSet clone() {
        try {
            return (TraverseModeSet) super.clone();
        } catch (CloneNotSupportedException e) {
            /* this will never happen since our super is the cloneable object */
            throw new RuntimeException(e);
        }
    }
    
    /**
     * Clear the mode set so that no modes are included.
     */
    public void clear() {
    	modes = 0;
    }

    public int hashCode() {
        return modes;
    }

    public boolean equals(Object other) {
        if (other instanceof TraverseModeSet) {
            return modes == ((TraverseModeSet)other).modes;
        }
        return false;
    }

}<|MERGE_RESOLUTION|>--- conflicted
+++ resolved
@@ -50,14 +50,9 @@
     private static final int MODE_GONDOLA = 1024;
 
     private static final int MODE_FUNICULAR = 2048;
-    
-<<<<<<< HEAD
-=======
-    private static final int MODE_CUSTOM_MOTOR_VEHICLE = 4096;
-
-    private static final int MODE_AIRPLANE = 8192;
-
->>>>>>> f2a3512d
+
+    private static final int MODE_AIRPLANE = 4096;
+
     private static final int MODE_TRAINISH = MODE_TRAM | MODE_RAIL | MODE_SUBWAY | MODE_FUNICULAR | MODE_GONDOLA;
 
     private static final int MODE_BUSISH = MODE_CABLE_CAR | MODE_BUS;
