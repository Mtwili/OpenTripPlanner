/* This program is free software: you can redistribute it and/or
 modify it under the terms of the GNU Lesser General Public License
 as published by the Free Software Foundation, either version 3 of
 the License, or (at your option) any later version.

 This program is distributed in the hope that it will be useful,
 but WITHOUT ANY WARRANTY; without even the implied warranty of
 MERCHANTABILITY or FITNESS FOR A PARTICULAR PURPOSE.  See the
 GNU General Public License for more details.

 You should have received a copy of the GNU General Public License
 along with this program.  If not, see <http://www.gnu.org/licenses/>. */

package org.opentripplanner.routing.impl;


import java.util.ArrayList;
import java.util.Collection;
import java.util.HashSet;
import java.util.Iterator;
import java.util.List;
import java.util.Locale;
import java.util.ResourceBundle;
import java.util.Set;

import org.opentripplanner.analyst.core.Sample;
import org.opentripplanner.analyst.request.SampleFactory;
import org.opentripplanner.common.geometry.GeometryUtils;
import org.opentripplanner.common.geometry.HashGridSpatialIndex;
import org.opentripplanner.common.geometry.SphericalDistanceLibrary;
import org.opentripplanner.common.model.GenericLocation;
import org.opentripplanner.common.model.P2;
import org.opentripplanner.routing.core.RoutingRequest;
import org.opentripplanner.routing.core.TraversalRequirements;
import org.opentripplanner.routing.core.TraverseModeSet;
import org.opentripplanner.routing.edgetype.PatternEdge;
import org.opentripplanner.routing.edgetype.SampleEdge;
import org.opentripplanner.routing.edgetype.StreetEdge;
import org.opentripplanner.routing.edgetype.TemporaryFreeEdge;
import org.opentripplanner.routing.edgetype.TemporaryPartialStreetEdge;
import org.opentripplanner.routing.graph.Edge;
import org.opentripplanner.routing.graph.Graph;
import org.opentripplanner.routing.graph.Vertex;
import org.opentripplanner.routing.location.TemporaryStreetLocation;
import org.opentripplanner.routing.services.StreetVertexIndexService;
import org.opentripplanner.routing.util.ElevationUtils;
import org.opentripplanner.routing.vertextype.SampleVertex;
import org.opentripplanner.routing.vertextype.StreetVertex;
import org.opentripplanner.routing.vertextype.TransitStop;
import org.slf4j.Logger;
import org.slf4j.LoggerFactory;

import com.google.common.collect.Iterables;
import com.vividsolutions.jts.geom.Coordinate;
import com.vividsolutions.jts.geom.Envelope;
import com.vividsolutions.jts.geom.LineString;
import com.vividsolutions.jts.index.SpatialIndex;
import com.vividsolutions.jts.index.strtree.STRtree;
import org.opentripplanner.util.I18NString;
<<<<<<< HEAD
import org.opentripplanner.util.LocalizedString;
=======
>>>>>>> 664338c8
import org.opentripplanner.util.NonLocalizedString;
import org.opentripplanner.util.ResourceBundleSingleton;

/**
 * Indexes all edges and transit vertices of the graph spatially. Has a variety of query methods
 * used during network linking and trip planning.
 * 
 * Creates a TemporaryStreetLocation representing a location on a street that's not at an
 * intersection, based on input latitude and longitude. Instantiating this class is expensive,
 * because it creates a spatial index of all of the intersections in the graph.
 */
public class StreetVertexIndexServiceImpl implements StreetVertexIndexService {

    private Graph graph;

    /**
     * Contains only instances of {@link StreetEdge}
     */
    private SpatialIndex edgeTree;
    private SpatialIndex transitStopTree;
    private SpatialIndex verticesTree;

    // private static final double SEARCH_RADIUS_M = 100; // meters
    // private static final double SEARCH_RADIUS_DEG = DistanceLibrary.metersToDegrees(SEARCH_RADIUS_M);

    // Maximum difference in distance for two geometries to be considered coincident, plate-carée Euclidean
    // 0.001 ~= 100m at equator
    public static final double DISTANCE_ERROR = 0.000001;

    // If a point is within MAX_CORNER_DISTANCE, it is treated as at the corner.
    private static final double MAX_CORNER_DISTANCE_METERS = 10;
    
    // Edges will only be found if they are closer than this distance
    // TODO: this default may be too large?
    public static final double MAX_DISTANCE_FROM_STREET_METERS = 1000;
    
    private static final double MAX_DISTANCE_FROM_STREET_DEGREES =
            MAX_DISTANCE_FROM_STREET_METERS * 180 / Math.PI / SphericalDistanceLibrary.RADIUS_OF_EARTH_IN_M;

    static final Logger LOG = LoggerFactory.getLogger(StreetVertexIndexServiceImpl.class);

    public StreetVertexIndexServiceImpl(Graph graph) {
        this(graph, true);
    }

    public StreetVertexIndexServiceImpl(Graph graph, boolean hashGrid) {
        this.graph = graph;
        if (hashGrid) {
            edgeTree = new HashGridSpatialIndex<>();
            transitStopTree = new HashGridSpatialIndex<>();
            verticesTree = new HashGridSpatialIndex<>();
        } else {
            edgeTree = new STRtree();
            transitStopTree = new STRtree();
            verticesTree = new STRtree();
        }
        postSetup();
        if (!hashGrid) {
            ((STRtree) edgeTree).build();
            ((STRtree) transitStopTree).build();
        }
    }

    /**
     * Creates a TemporaryStreetLocation on the given street (set of PlainStreetEdges). How far
     * along is controlled by the location parameter, which represents a distance along the edge
     * between 0 (the from vertex) and 1 (the to vertex).
     *
     * @param graph
     *
     * @param label
     * @param name
     * @param edges A collection of nearby edges, which represent one street.
     * @param nearestPoint
     *
     * @return the new TemporaryStreetLocation
     */
    public static TemporaryStreetLocation createTemporaryStreetLocation(Graph graph, String label,
            I18NString name, Iterable<StreetEdge> edges, Coordinate nearestPoint, boolean endVertex) {
        boolean wheelchairAccessible = false;

        TemporaryStreetLocation location = new TemporaryStreetLocation(label, nearestPoint, name,
                endVertex);
        for (StreetEdge street : edges) {
            Vertex fromv = street.getFromVertex();
            Vertex tov = street.getToVertex();
            wheelchairAccessible |= ((StreetEdge) street).isWheelchairAccessible();
            /* forward edges and vertices */
            Vertex edgeLocation;
            if (SphericalDistanceLibrary.distance(nearestPoint, fromv.getCoordinate()) < 1) {
                // no need to link to area edges caught on-end
                edgeLocation = fromv;

                if (endVertex) {
                    new TemporaryFreeEdge(edgeLocation, location);
                } else {
                    new TemporaryFreeEdge(location, edgeLocation);
                }
            } else if (SphericalDistanceLibrary.distance(nearestPoint, tov.getCoordinate()) < 1) {
                // no need to link to area edges caught on-end
                edgeLocation = tov;

                if (endVertex) {
                    new TemporaryFreeEdge(edgeLocation, location);
                } else {
                    new TemporaryFreeEdge(location, edgeLocation);
                }
            } else {
                // location is somewhere in the middle of the edge.
                edgeLocation = location;

                // creates links from street head -> location -> street tail.
                createHalfLocation(location, name,
                        nearestPoint, street, endVertex);
            }
        }
        location.setWheelchairAccessible(wheelchairAccessible);
        return location;

    }

    private static void createHalfLocation(TemporaryStreetLocation base, I18NString name,
                Coordinate nearestPoint, StreetEdge street, boolean endVertex) {
        StreetVertex tov = (StreetVertex) street.getToVertex();
        StreetVertex fromv = (StreetVertex) street.getFromVertex();
        LineString geometry = street.getGeometry();

        P2<LineString> geometries = getGeometry(street, nearestPoint);

        double totalGeomLength = geometry.getLength();
        double lengthRatioIn = geometries.first.getLength() / totalGeomLength;

        double lengthIn = street.getDistance() * lengthRatioIn;
        double lengthOut = street.getDistance() * (1 - lengthRatioIn);

        if (endVertex) {
            TemporaryPartialStreetEdge temporaryPartialStreetEdge = new TemporaryPartialStreetEdge(
                    street, fromv, base, geometries.first, name, lengthIn);

            temporaryPartialStreetEdge.setElevationProfile(ElevationUtils
                    .getPartialElevationProfile(street.getElevationProfile(), 0, lengthIn), false);
            temporaryPartialStreetEdge.setNoThruTraffic(street.isNoThruTraffic());
            temporaryPartialStreetEdge.setStreetClass(street.getStreetClass());
        } else {
            TemporaryPartialStreetEdge temporaryPartialStreetEdge = new TemporaryPartialStreetEdge(
                    street, base, tov, geometries.second, name, lengthOut);

            temporaryPartialStreetEdge.setElevationProfile(ElevationUtils
                    .getPartialElevationProfile(street.getElevationProfile(), lengthIn,
                    lengthIn + lengthOut), false);
            temporaryPartialStreetEdge.setStreetClass(street.getStreetClass());
            temporaryPartialStreetEdge.setNoThruTraffic(street.isNoThruTraffic());
        }
    }

    private static P2<LineString> getGeometry(StreetEdge e, Coordinate nearestPoint) {
        LineString geometry = e.getGeometry();
        return GeometryUtils.splitGeometryAtPoint(geometry, nearestPoint);
    }

    @SuppressWarnings("rawtypes")
    private void postSetup() {
        for (Vertex gv : graph.getVertices()) {
            Vertex v = gv;
            /*
             * We add all edges with geometry, skipping transit, filtering them out after. We do not
             * index transit edges as we do not need them and some GTFS do not have shape data, so
             * long straight lines between 2 faraway stations will wreck performance on a hash grid
             * spatial index.
             * 
             * If one need to store transit edges in the index, we could improve the hash grid
             * rasterizing splitting long segments.
             */
            for (Edge e : gv.getOutgoing()) {
                if (e instanceof PatternEdge)
                    continue;
                LineString geometry = e.getGeometry();
                if (geometry == null) {
                    continue;
                }
                Envelope env = geometry.getEnvelopeInternal();
                if (edgeTree instanceof HashGridSpatialIndex)
                    ((HashGridSpatialIndex)edgeTree).insert(geometry, e);
                else
                    edgeTree.insert(env, e);
            }
            if (v instanceof TransitStop) {
                Envelope env = new Envelope(v.getCoordinate());
                transitStopTree.insert(env, v);
            }
            Envelope env = new Envelope(v.getCoordinate());
            verticesTree.insert(env, v);
        }
    }

    /**
     * Get all transit stops within a given distance of a coordinate
     */
    @Override
    public List<TransitStop> getNearbyTransitStops(Coordinate coordinate, double radius) {
        Envelope env = new Envelope(coordinate);
        env.expandBy(SphericalDistanceLibrary.metersToLonDegrees(radius, coordinate.y),
                SphericalDistanceLibrary.metersToDegrees(radius));
        List<TransitStop> nearby = getTransitStopForEnvelope(env);
        List<TransitStop> results = new ArrayList<TransitStop>();
        for (TransitStop v : nearby) {
            if (SphericalDistanceLibrary.distance(v.getCoordinate(), coordinate) <= radius) {
                results.add(v);
            }
        }
        return results;
    }

    /**
     * Convenience helper for when extraEdges is empty/null.
     */
    private Vertex getClosestVertex(final GenericLocation location, RoutingRequest options,
                                    boolean endVertex) {
        return getClosestVertex(location, options, null, endVertex);
    }

    /**
     * Returns the closest vertex for this GenericLocation. If necessary, this vertex will be created by splitting nearby edges (non-permanently).
     * 
     * This method is the heart of the logic that searches for the start and endpoints of a
     * RoutingRequest.
     */
    private Vertex getClosestVertex(final GenericLocation location, RoutingRequest options,
            List<Edge> extraEdges, boolean endVertex) {
        LOG.debug("Looking for/making a vertex near {}", location);

        // first, check for intersections very close by
        Coordinate coord = location.getCoordinate();
        StreetVertex intersection = getIntersectionAt(coord);
        I18NString calculatedName = null;
        Locale locale;
        if (options == null) {
            locale = ResourceBundleSingleton.INSTANCE.getDefaultLocale();
        } else {
            locale = options.locale;
        }
        if (location.name != null) {
            calculatedName = new NonLocalizedString(location.name);
        }
        if (intersection != null) {
            // We have an intersection vertex. Check that this vertex has edges we can traverse.
            boolean canEscape = false;
            if (options == null) {
                canEscape = true; // Some tests do not supply options.
            } else {
                TraversalRequirements reqs = new TraversalRequirements(options);
                for (StreetEdge e : Iterables.filter ( options.arriveBy ?
                        intersection.getIncoming() : intersection.getOutgoing(),
                        StreetEdge.class)) {
                    if (reqs.canBeTraversed(e)) {
                        canEscape = true;
                        break;
                    }
                }
            }       
            if (canEscape) { 
                // Coordinate is at an intersection or street endpoint, and has traversible edges.
                if (!location.hasName()) {
                    LOG.debug("found intersection {}. not splitting.", intersection);
<<<<<<< HEAD
                    // generate names for corners when no name was given
                    Set<String> uniqueNameSet = new HashSet<String>();
                    for (Edge e : intersection.getOutgoing()) {
                        if (e instanceof StreetEdge) {
                            uniqueNameSet.add(e.getName(locale));
                        }
                    }
                    List<String> uniqueNames = new ArrayList<String>(uniqueNameSet);

                    if (uniqueNames.size() > 1) {
                        calculatedName = new LocalizedString("corner", new String[]{uniqueNames.get(0),
                                uniqueNames.get(1)});
                    } else if (uniqueNames.size() == 1) {
                        calculatedName = new NonLocalizedString(uniqueNames.get(0));
                    } else {
                        calculatedName = new LocalizedString("unnamedStreet", (String[]) null);
                    }
=======

                    calculatedName = intersection.getIntersectionName(locale);

>>>>>>> 664338c8
                }
                TemporaryStreetLocation closest = new TemporaryStreetLocation(
                        "corner " + Math.random(), coord, calculatedName, endVertex);
                if (endVertex) {
                    new TemporaryFreeEdge(intersection, closest);
                } else {
                    new TemporaryFreeEdge(closest, intersection);
                }

                return closest;
            }
        }

        // if no intersection vertices were found, then find the closest transit stop
        // (we can return stops here because this method is not used when street-transit linking)
        double closestStopDistance = Double.POSITIVE_INFINITY;
        Vertex closestStop = null;
        // elsewhere options=null means no restrictions, find anything.
        // here we skip examining stops, as they are really only relevant when transit is being used
        if (options != null && options.modes.isTransit()) {
            for (TransitStop v : getNearbyTransitStops(coord, 1000)) {
                if (!v.isStreetLinkable()) continue;

                double d = SphericalDistanceLibrary.distance(v.getCoordinate(), coord);
                if (d < closestStopDistance) {
                    closestStopDistance = d;
                    closestStop = v;
                }
            }
        }
        LOG.debug(" best stop: {} distance: {}", closestStop, closestStopDistance);

        // then find closest walkable street
        TemporaryStreetLocation closestStreet = null;
        CandidateEdgeBundle bundle = getClosestEdges(location, options, extraEdges, null, false);
        CandidateEdge candidate = bundle.best;
        double closestStreetDistance = Double.POSITIVE_INFINITY;
        if (candidate != null) {
            StreetEdge bestStreet = candidate.edge;
            Coordinate nearestPoint = candidate.nearestPointOnEdge;
            closestStreetDistance = SphericalDistanceLibrary.distance(coord, nearestPoint);
            LOG.debug("best street: {} dist: {}", bestStreet.toString(), closestStreetDistance);
            if (calculatedName == null || "".equals(calculatedName.toString(locale))) {
                calculatedName = new NonLocalizedString(bestStreet.getName(locale));
            }
            //TODO: Where is this closestName actually used?
            String closestName = String.format("%s_%s", calculatedName.toString(locale), location.toString());
            closestStreet = createTemporaryStreetLocation(graph, closestName, calculatedName,
                    bundle.toEdgeList(), nearestPoint, endVertex);
        }

        // decide whether to return street, or street + stop
        if (closestStreet == null) {
            // no street found, return closest stop or null
            LOG.debug("returning only transit stop (no street found)");
            return closestStop; // which will be null if none was found
        } else {
            // street found
            if (closestStop != null) {
                // both street and stop found
                double relativeStopDistance = closestStopDistance / closestStreetDistance;
                if (relativeStopDistance < 1.5) {
                    LOG.debug("linking transit stop to street (distances are comparable)");
                    if (endVertex) {
                        new TemporaryFreeEdge(closestStop, closestStreet);
                    } else {
                        new TemporaryFreeEdge(closestStreet, closestStop);
                    }
                }
            }
            LOG.debug("returning split street");
            return closestStreet;
        }
    }

    @SuppressWarnings("unchecked")
    @Override
    public List<Vertex> getVerticesForEnvelope(Envelope envelope) {
        List<Vertex> vertices = verticesTree.query(envelope);
        // Here we assume vertices list modifiable
        for (Iterator<Vertex> iv = vertices.iterator(); iv.hasNext();) {
            Vertex v = iv.next();
            if (!envelope.contains(new Coordinate(v.getLon(), v.getLat())))
                iv.remove();
        }
        return vertices;
    }

    @SuppressWarnings("unchecked")
    @Override
    public Collection<Edge> getEdgesForEnvelope(Envelope envelope) {
        List<Edge> edges = edgeTree.query(envelope);
        for (Iterator<Edge> ie = edges.iterator(); ie.hasNext();) {
            Edge e = ie.next();
            Envelope eenv = e.getGeometry().getEnvelopeInternal();
            //Envelope eenv = e.getEnvelope();
            if (!envelope.intersects(eenv))
                ie.remove();
        }
        return edges;
    }

    @SuppressWarnings("unchecked")
    @Override
    public List<TransitStop> getTransitStopForEnvelope(Envelope envelope) {
        List<TransitStop> transitStops = transitStopTree.query(envelope);
        for (Iterator<TransitStop> its = transitStops.iterator(); its.hasNext();) {
            TransitStop ts = its.next();
            if (!envelope.intersects(new Coordinate(ts.getLon(), ts.getLat())))
                its.remove();
        }
        return transitStops;
    }

    @Override
    public CandidateEdgeBundle getClosestEdges(GenericLocation location,
            TraversalRequirements reqs, List<Edge> extraEdges, Collection<Edge> preferredEdges,
            boolean possibleTransitLinksOnly) {
        Coordinate coordinate = location.getCoordinate();
        Envelope envelope = new Envelope(coordinate);

        double envelopeGrowthAmount = 0.001; // ~= 100 meters at equator
        
        // in latitude degrees, converted to longitude degrees as needed
        double radius = 0;
        
        double xscale = Math.cos(coordinate.y * Math.PI / 180);
        
        CandidateEdgeBundle candidateEdges = new CandidateEdgeBundle();
        while (candidateEdges.size() == 0) {
            // expand envelope -- assumes many close searches and occasional far ones
            // scale the latitude degrees so that longitude is equivalent
            envelope.expandBy(envelopeGrowthAmount / xscale, envelopeGrowthAmount);
            radius += envelopeGrowthAmount;
            if (radius > MAX_DISTANCE_FROM_STREET_DEGREES) {
                return candidateEdges; // empty list
            }

            Iterable<Edge> nearbyEdges = getEdgesForEnvelope(envelope);

            // oh. This is part of the problem: we're not linking to one-way
            // streets, even though that is a perfectly reasonable thing to do.
            // we need to handle that using bundles.
            for (Edge e : nearbyEdges) {
                // Ignore invalid edges.
                if (e == null || e.getFromVertex() == null || !(e instanceof StreetEdge)) {
                    continue;
                }
                StreetEdge se = (StreetEdge)e;

                // Ignore those edges we can't traverse. canBeTraversed checks internally if 
                // walking a bike is possible on this StreetEdge.
                if (!reqs.canBeTraversed(se)) {
                    continue;
                }

                // Compute preference value
                double preferrence = 1;
                if (preferredEdges != null && preferredEdges.contains(e)) {
                    preferrence = 3.0;
                }

                TraverseModeSet modes = reqs.modes;
                CandidateEdge ce = new CandidateEdge(se, location, preferrence, modes);

                // Even if an edge is outside the query envelope, bounding boxes can
                // still intersect. In this case, distance to the edge is greater
                // than the query envelope size.
                // The distance is represented in latitude degrees regardless of direction because the
                // coordinate system is scaled
                if (ce.distance < radius) {
                    candidateEdges.add(ce);
                }
            }
        }

        Collection<CandidateEdgeBundle> bundles = candidateEdges.binByDistanceAndAngle();
        // initially set best bundle to the closest bundle
        CandidateEdgeBundle best = null;
        for (CandidateEdgeBundle bundle : bundles) {
            if (best == null || bundle.best.score < best.best.score) {
                if (possibleTransitLinksOnly) {
                    // assuming all platforms are tagged when they are not car streets... #1077 
                    if (!(bundle.allowsCars() || bundle.isPlatform()))
                        continue;
                }
                best = bundle;
            }
        }

        return best;
    }

    @Override
    public CandidateEdgeBundle getClosestEdges(GenericLocation location, TraversalRequirements reqs) {
        return getClosestEdges(location, reqs, null, null, false);
    }

    /**
     * Find edges closest to the given location.
     * 
     * TODO(flamholz): consider deleting.
     * 
     * @param location Point to get edges near
     * @param request RoutingRequest that must be able to traverse the edge (all edges if null)
     * @param extraEdges Any edges not in the graph that might be included (allows trips within one block)
     * @param preferredEdges Any edges to prefer in the search
     * @param possibleTransitLinksOnly only return edges traversable by cars or are platforms
     * @return
     */
    private CandidateEdgeBundle getClosestEdges(GenericLocation location, RoutingRequest request,
            List<Edge> extraEdges, Collection<Edge> preferredEdges, boolean possibleTransitLinksOnly) {
        // NOTE(flamholz): if request is null, will initialize TraversalRequirements
        // that accept all modes of travel.
        TraversalRequirements reqs = new TraversalRequirements(request);

        return getClosestEdges(location, reqs, extraEdges, preferredEdges, possibleTransitLinksOnly);
    }

    /**
     * @param coordinate Location to search intersection at. Look in a MAX_CORNER_DISTANCE_METERS radius.
     * @return The nearest intersection, null if none found.
     */
    public StreetVertex getIntersectionAt(Coordinate coordinate) {
        double dLon = SphericalDistanceLibrary.metersToLonDegrees(MAX_CORNER_DISTANCE_METERS,
                coordinate.y);
        double dLat = SphericalDistanceLibrary.metersToDegrees(MAX_CORNER_DISTANCE_METERS);
        Envelope envelope = new Envelope(coordinate);
        envelope.expandBy(dLon, dLat);
        List<Vertex> nearby = getVerticesForEnvelope(envelope);
        StreetVertex nearest = null;
        double bestDistanceMeter = Double.POSITIVE_INFINITY;
        for (Vertex v : nearby) {
            if (v instanceof StreetVertex) {
                v.getLabel().startsWith("osm:");
                double distanceMeter = SphericalDistanceLibrary.fastDistance(coordinate, v.getCoordinate());
                if (distanceMeter < MAX_CORNER_DISTANCE_METERS) {
                    if (distanceMeter < bestDistanceMeter) {
                        bestDistanceMeter = distanceMeter;
                        nearest = (StreetVertex) v;
                    }
                }
            }
        }
        return nearest;
    }
    
    @Override
    public Vertex getVertexForLocation(GenericLocation loc, RoutingRequest options,
                                       boolean endVertex) {
        Coordinate c = loc.getCoordinate();
        if (c != null) {
            return getClosestVertex(loc, options, endVertex);
        }

        // No Coordinate available.
        String place = loc.place;
        if (place == null) {
            return null;
        }

        // did not match lat/lon, interpret place as a vertex label.
        // this should probably only be used in tests,
        // though it does allow routing from stop to stop.
        return graph.getVertex(place);
    }

    @Override
    public String toString() {
        return getClass().getName() + " -- edgeTree: " + edgeTree.toString() + " -- verticesTree: " + verticesTree.toString();
    }

    @Override
    public Coordinate getClosestPointOnStreet(Coordinate c) {
        CandidateEdge e = getClosestEdges(new GenericLocation(c), new TraversalRequirements()).best;
        return e != null ? e.nearestPointOnEdge : null;
    }

    @Override
    public Vertex getSampleVertexAt(Coordinate coordinate) {
        SampleFactory sfac = graph.getSampleFactory();

        Sample s = sfac.getSample(coordinate.x, coordinate.y);

        if (s == null)
            return null;

        // create temp vertex
        // TODO dest sample vertices for arrive-by
        SampleVertex v = new SampleVertex(graph, coordinate);

        // create edges
        new SampleEdge(v, s.v0, s.d0);
        new SampleEdge(v, s.v1, s.d1);

        return v;
    }
}<|MERGE_RESOLUTION|>--- conflicted
+++ resolved
@@ -57,10 +57,6 @@
 import com.vividsolutions.jts.index.SpatialIndex;
 import com.vividsolutions.jts.index.strtree.STRtree;
 import org.opentripplanner.util.I18NString;
-<<<<<<< HEAD
-import org.opentripplanner.util.LocalizedString;
-=======
->>>>>>> 664338c8
 import org.opentripplanner.util.NonLocalizedString;
 import org.opentripplanner.util.ResourceBundleSingleton;
 
@@ -325,29 +321,9 @@
                 // Coordinate is at an intersection or street endpoint, and has traversible edges.
                 if (!location.hasName()) {
                     LOG.debug("found intersection {}. not splitting.", intersection);
-<<<<<<< HEAD
-                    // generate names for corners when no name was given
-                    Set<String> uniqueNameSet = new HashSet<String>();
-                    for (Edge e : intersection.getOutgoing()) {
-                        if (e instanceof StreetEdge) {
-                            uniqueNameSet.add(e.getName(locale));
-                        }
-                    }
-                    List<String> uniqueNames = new ArrayList<String>(uniqueNameSet);
-
-                    if (uniqueNames.size() > 1) {
-                        calculatedName = new LocalizedString("corner", new String[]{uniqueNames.get(0),
-                                uniqueNames.get(1)});
-                    } else if (uniqueNames.size() == 1) {
-                        calculatedName = new NonLocalizedString(uniqueNames.get(0));
-                    } else {
-                        calculatedName = new LocalizedString("unnamedStreet", (String[]) null);
-                    }
-=======
 
                     calculatedName = intersection.getIntersectionName(locale);
 
->>>>>>> 664338c8
                 }
                 TemporaryStreetLocation closest = new TemporaryStreetLocation(
                         "corner " + Math.random(), coord, calculatedName, endVertex);
