/* This program is free software: you can redistribute it and/or
 modify it under the terms of the GNU Lesser General Public License
 as published by the Free Software Foundation, either version 3 of
 the License, or (at your option) any later version.

 This program is distributed in the hope that it will be useful,
 but WITHOUT ANY WARRANTY; without even the implied warranty of
 MERCHANTABILITY or FITNESS FOR A PARTICULAR PURPOSE.  See the
 GNU General Public License for more details.

 You should have received a copy of the GNU General Public License
 along with this program.  If not, see <http://www.gnu.org/licenses/>. */

package org.opentripplanner.routing.edgetype;

import com.beust.jcommander.internal.Maps;
import com.beust.jcommander.internal.Sets;
import com.google.common.collect.ArrayListMultimap;
import com.google.common.collect.HashMultimap;
import com.google.common.collect.Multimap;
import com.google.common.hash.HashFunction;
import com.google.common.hash.Hashing;
import com.google.common.io.BaseEncoding;
import com.vividsolutions.jts.geom.LineString;
import org.onebusaway.gtfs.model.AgencyAndId;
import org.onebusaway.gtfs.model.Route;
import org.onebusaway.gtfs.model.Stop;
import org.onebusaway.gtfs.model.Trip;
import org.opentripplanner.api.resource.CoordinateArrayListSequence;
import org.opentripplanner.common.MavenVersion;
import org.opentripplanner.common.geometry.GeometryUtils;
import org.opentripplanner.common.geometry.PackedCoordinateSequence;
import org.opentripplanner.gtfs.GtfsLibrary;
import org.opentripplanner.model.StopPattern;
import org.opentripplanner.routing.core.RoutingRequest;
import org.opentripplanner.routing.core.ServiceDay;
import org.opentripplanner.routing.core.State;
import org.opentripplanner.routing.core.TraverseMode;
import org.opentripplanner.routing.graph.Graph;
import org.opentripplanner.routing.graph.Vertex;
import org.opentripplanner.routing.trippattern.FrequencyEntry;
import org.opentripplanner.routing.trippattern.TripTimes;
import org.opentripplanner.routing.vertextype.*;
import org.slf4j.Logger;
import org.slf4j.LoggerFactory;

import javax.xml.bind.annotation.XmlElement;
import javax.xml.bind.annotation.XmlTransient;
import java.io.IOException;
import java.io.ObjectInputStream;
import java.io.Serializable;
import java.util.*;

/**
 * Represents a group of trips on a route, with the same direction id that all call at the same
 * sequence of stops. For each stop, there is a list of departure times, running times, arrival
 * times, dwell times, and wheelchair accessibility information (one of each of these per trip per
 * stop).
 * Trips are assumed to be non-overtaking, so that an earlier trip never arrives after a later trip.
 *
 * This is called a JOURNEY_PATTERN in the Transmodel vocabulary. However, GTFS calls a Transmodel JOURNEY a "trip",
 * thus TripPattern.
 */
public class TripPattern implements Cloneable, Serializable {

    private static final Logger LOG = LoggerFactory.getLogger(TripPattern.class);

    private static final long serialVersionUID = MavenVersion.VERSION.getUID();

    public static final int FLAG_WHEELCHAIR_ACCESSIBLE = 1;
    public static final int MASK_PICKUP = 2|4;
    public static final int SHIFT_PICKUP = 1;
    public static final int MASK_DROPOFF = 8|16;
    public static final int SHIFT_DROPOFF = 3;
    public static final int NO_PICKUP = 1;
    public static final int FLAG_BIKES_ALLOWED = 32;

    /**
     * The GTFS Route of all trips in this pattern.
     */
    public final Route route;

    /**
     * The direction id for all trips in this pattern.
     * Use -1 for default direction id
     */
    public int directionId = -1;

    /**
     * The traverse mode for all trips in this pattern.
     */
    public final TraverseMode mode;

    /**
     * All trips in this pattern call at this sequence of stops. This includes information about GTFS
     * pick-up and drop-off types.
     */
    public final StopPattern stopPattern;

    /**
     * This is the "original" timetable holding the scheduled stop times from GTFS, with no
     * realtime updates applied. If realtime stoptime updates are applied, next/previous departure
     * searches will be conducted using a different, updated timetable in a snapshot.
     */
    public final Timetable scheduledTimetable = new Timetable(this);

    /** The human-readable, unique name for this trip pattern. */
    public String name;

    /**
     * The short unique identifier for this trip pattern,
     * generally in the format Agency:RouteId:DirectionId:PatternNumber.
     */
    public String code;

    /* The vertices in the Graph that correspond to each Stop in this pattern. */
    public final TransitStop[] stopVertices; // these are not unique to this pattern, can be shared. FIXME they appear to be all null. are they even used?
    public final PatternDepartVertex[] departVertices;
    public final PatternArriveVertex[] arriveVertices;

    /* The Edges in the graph that correspond to each Stop in this pattern. */
    public final TransitBoardAlight[]  boardEdges;
    public final TransitBoardAlight[]  alightEdges;
    public final PatternHop[]          hopEdges;
    public final PatternDwell[]        dwellEdges;

    // redundant since tripTimes have a trip
    // however it's nice to have for order reference, since all timetables must have tripTimes
    // in this order, e.g. for interlining.
    // potential optimization: trip fields can be removed from TripTimes?
    // TODO: this field can be removed, and interlining can be done differently?
    /**
     * This pattern may have multiple Timetable objects, but they should all contain TripTimes
     * for the same trips, in the same order (that of the scheduled Timetable). An exception to
     * this rule may arise if unscheduled trips are added to a Timetable. For that case we need
     * to search for trips/TripIds in the Timetable rather than the enclosing TripPattern.
     */
    final ArrayList<Trip> trips = new ArrayList<Trip>();

    /** Used by the MapBuilder (and should be exposed by the Index API). */
    public LineString geometry = null;

    /**
     * An ordered list of PatternHop edges associated with this pattern. All trips in a pattern have
     * the same stops and a PatternHop apply to all those trips, so this array apply to every trip
     * in every timetable in this pattern. Please note that the array size is the number of stops
     * minus 1. This also allow to access the ordered list of stops.
     *
     * This appears to only be used for on-board departure. TODO: stops can now be grabbed from
     * stopPattern.
     */
    private PatternHop[] patternHops; // TODO rename/merge with hopEdges

    /** Holds stop-specific information such as wheelchair accessibility and pickup/dropoff roles. */
    // TODO: is this necessary? Can we just look at the Stop and StopPattern objects directly?
    @XmlElement int[] perStopFlags;

    /**
     * A set of serviceIds with at least one trip in this pattern.
     * Trips in a pattern are no longer necessarily running on the same service ID.
     */
    // TODO MOVE codes INTO Timetable or TripTimes
    BitSet services;

    public TripPattern(Route route, StopPattern stopPattern) {
        this.route = route;
        this.mode = GtfsLibrary.getTraverseMode(this.route);
        this.stopPattern = stopPattern;
        int size = stopPattern.size;
        setStopsFromStopPattern(stopPattern);

        /* Create properly dimensioned arrays for all the vertices/edges associated with this pattern. */
        stopVertices   = new TransitStop[size];
        departVertices = new PatternDepartVertex[size];
        arriveVertices = new PatternArriveVertex[size];
        boardEdges     = new TransitBoardAlight[size];
        alightEdges    = new TransitBoardAlight[size];
        // one less hop than stops
        hopEdges       = new PatternHop[size - 1];
        dwellEdges     = new PatternDwell[size];
    }

    private void readObject(ObjectInputStream in) throws IOException, ClassNotFoundException {
        in.defaultReadObject();
        // The serialized graph contains cyclic references TripPattern <--> Timetable.
        // The Timetable must be indexed from here (rather than in its own readObject method)
        // to ensure that the stops field it uses in TripPattern is already deserialized.
        scheduledTimetable.finish();
    }

    // TODO verify correctness after substitution of StopPattern for ScheduledStopPattern
    // TODO get rid of the per stop flags and just use the values in StopPattern, or an Enum
    private void setStopsFromStopPattern(StopPattern stopPattern) {
        patternHops = new PatternHop[stopPattern.size - 1];
        perStopFlags = new int[stopPattern.size];
        int i = 0;
        for (Stop stop : stopPattern.stops) {
            // Assume that stops can be boarded with wheelchairs by default (defer to per-trip data)
            if (stop.getWheelchairBoarding() != 2) {
                perStopFlags[i] |= FLAG_WHEELCHAIR_ACCESSIBLE;
            }
            perStopFlags[i] |= stopPattern.pickups[i] << SHIFT_PICKUP;
            perStopFlags[i] |= stopPattern.dropoffs[i] << SHIFT_DROPOFF;
            ++i;
        }
    }

    public Stop getStop(int stopIndex) {
        if (stopIndex == patternHops.length) {
            return patternHops[stopIndex - 1].getEndStop();
        } else {
            return patternHops[stopIndex].getBeginStop();
        }
    }

    public List<Stop> getStops() {
        return Arrays.asList(stopPattern.stops);
    }

    public List<PatternHop> getPatternHops() {
        return Arrays.asList(patternHops);
    }

    /* package private */
    void setPatternHop(int stopIndex, PatternHop patternHop) {
        patternHops[stopIndex] = patternHop;
    }

    public Trip getTrip(int tripIndex) {
        return trips.get(tripIndex);
    }

    @XmlTransient
    public List<Trip> getTrips() {
        return trips;
    }

    public int getTripIndex(Trip trip) {
        return trips.indexOf(trip);
    }

    /** Returns whether passengers can alight at a given stop */
    public boolean canAlight(int stopIndex) {
        return getAlightType(stopIndex) != NO_PICKUP;
    }

    /** Returns whether passengers can board at a given stop */
    public boolean canBoard(int stopIndex) {
        return getBoardType(stopIndex) != NO_PICKUP;
    }

    /** Returns whether a given stop is wheelchair-accessible. */
    public boolean wheelchairAccessible(int stopIndex) {
        return (perStopFlags[stopIndex] & FLAG_WHEELCHAIR_ACCESSIBLE) != 0;
    }

    /** Returns the zone of a given stop */
    public String getZone(int stopIndex) {
        return getStop(stopIndex).getZoneId();
    }

    public int getAlightType(int stopIndex) {
        return (perStopFlags[stopIndex] & MASK_DROPOFF) >> SHIFT_DROPOFF;
    }

    public int getBoardType(int stopIndex) {
        return (perStopFlags[stopIndex] & MASK_PICKUP) >> SHIFT_PICKUP;
    }

    /**
     * Gets the number of scheduled trips on this pattern. Note that when stop time updates are
     * being applied, there may be other Timetables for this pattern which contain a larger number
     * of trips. However, all trips with indexes from 0 through getNumTrips()-1 will always
     * correspond to the scheduled trips.
     */
    public int getNumScheduledTrips () {
        return trips.size();
    }


    public TripTimes getResolvedTripTimes(Trip trip, State state0) {
        // This is horrible but it works for now.
        int tripIndex = this.trips.indexOf(trip);
        return getResolvedTripTimes(tripIndex, state0);
    }

    public TripTimes getResolvedTripTimes(int tripIndex, State state0) {
        ServiceDay serviceDay = state0.getServiceDay();
        RoutingRequest options = state0.getOptions();
        Timetable timetable = getUpdatedTimetable(options, serviceDay);
        return timetable.getTripTimes(tripIndex);
    }

    /* METHODS THAT DELEGATE TO THE SCHEDULED TIMETABLE */

    // TODO: These should probably be deprecated. That would require grabbing the scheduled timetable,
    // and would avoid mistakes where real-time updates are accidentally not taken into account.

    /**
     * Add the given tripTimes to this pattern's scheduled timetable, recording the corresponding
     * trip as one of the scheduled trips on this pattern.
     */
    public void add(TripTimes tt) {
        // Only scheduled trips (added at graph build time, rather than directly to the timetable via updates) are in this list.
        trips.add(tt.trip);
        scheduledTimetable.addTripTimes(tt);
        // Check that all trips added to this pattern are on the initially declared route.
        // Identity equality is valid on GTFS entity objects.
        if (this.route != tt.trip.getRoute()) {
            LOG.warn("The trip {} is on route {} but its stop pattern is on route {}.", tt.trip, tt.trip.getRoute(), this.route);
        }
    }

    /**
     * Add the given FrequencyEntry to this pattern's scheduled timetable, recording the corresponding
     * trip as one of the scheduled trips on this pattern.
     * TODO possible improvements: combine freq entries and TripTimes. Do not keep trips list in TripPattern
     * since it is redundant.
     */
    public void add(FrequencyEntry freq) {
        trips.add(freq.tripTimes.trip);
        scheduledTimetable.addFrequencyEntry(freq);
        if (this.route != freq.tripTimes.trip.getRoute()) {
            LOG.warn("The trip {} is on a different route than its stop pattern, which is on {}.", freq.tripTimes.trip, route);
        }
    }

    /**
     * Rather than the scheduled timetable, get the one that has been updated with real-time updates.
     * The view is consistent across a single request, and depends on the routing context in the request.
     */
    public Timetable getUpdatedTimetable (RoutingRequest req, ServiceDay sd) {
        if (req != null && req.rctx != null && req.rctx.timetableSnapshot != null && sd != null) {
            return req.rctx.timetableSnapshot.resolve(this, sd.getServiceDate());
        }
        return scheduledTimetable;
    }

    private static String stopNameAndId (Stop stop) {
        return stop.getName() + " (" + GtfsLibrary.convertIdToString(stop.getId()) + ")";
    }

    /**
     * Static method that creates unique human-readable names for a collection of TableTripPatterns.
     * Perhaps this should be in TripPattern, and apply to Frequency patterns as well. TODO: resolve
     * this question: can a frequency and table pattern have the same stoppattern? If so should they
     * have the same "unique" name?
     *
     * The names should be dataset unique, not just route-unique?
     *
     * A TripPattern groups all trips visiting a particular pattern of stops on a particular route.
     * GFTS Route names are intended for very general customer information, but sometimes there is a
     * need to know where a particular trip actually goes. For example, the New York City N train
     * has at least four different variants: express (over the Manhattan bridge) and local (via
     * lower Manhattan and the tunnel), in two directions (to Astoria or to Coney Island). During
     * construction, a fifth variant sometimes appears: trains use the D line to Coney Island after
     * 59th St (or from Coney Island to 59th in the opposite direction).
     *
     * TripPattern names are machine-generated on a best-effort basis. They are guaranteed to be
     * unique (among TripPatterns for a single Route) but not stable across graph builds, especially
     * when different versions of GTFS inputs are used. For instance, if a variant is the only
     * variant of the N that ends at Coney Island, the name will be "N to Coney Island". But if
     * multiple variants end at Coney Island (but have different stops elsewhere), that name would
     * not be chosen. OTP also tries start and intermediate stations ("from Coney Island", or "via
     * Whitehall", or even combinations ("from Coney Island via Whitehall"). But if there is no way
     * to create a unique name from start/end/intermediate stops, then the best we can do is to
     * create a "like [trip id]" name, which at least tells you where in the GTFS you can find a
     * related trip.
     */
    // TODO: pass in a transit index that contains a Multimap<Route, TripPattern> and derive all TableTripPatterns
    // TODO: use headsigns before attempting to machine-generate names
    // TODO: combine from/to and via in a single name. this could be accomplished by grouping the trips by destination,
    // then disambiguating in groups of size greater than 1.
    /*
     * Another possible approach: for each route, determine the necessity of each field (which
     * combination will create unique names). from, to, via, express. Then concatenate all necessary
     * fields. Express should really be determined from number of stops and/or run time of trips.
     */
    public static void generateUniqueNames (Collection<TripPattern> tableTripPatterns) {
        LOG.info("Generating unique names for stop patterns on each route.");
        Set<String> usedRouteNames = Sets.newHashSet();
        Map<Route, String> uniqueRouteNames = Maps.newHashMap();

        /* Group TripPatterns by Route */
        Multimap<Route, TripPattern> patternsByRoute = ArrayListMultimap.create();
        for (TripPattern ttp : tableTripPatterns) {
            patternsByRoute.put(ttp.route, ttp);
        }

        /* Ensure we have a unique name for every Route */
        for (Route route : patternsByRoute.keySet()) {
            String routeName = GtfsLibrary.getRouteName(route);
            if (usedRouteNames.contains(routeName)) {
                int i = 2;
                String generatedRouteName;
                do generatedRouteName = routeName + " " + (i++);
                while (usedRouteNames.contains(generatedRouteName));
                LOG.warn("Route had non-unique name. Generated one to ensure uniqueness of TripPattern names: {}", generatedRouteName);
                routeName = generatedRouteName;
            }
            usedRouteNames.add(routeName);
            uniqueRouteNames.put(route, routeName);
        }

        /* Iterate over all routes, giving the patterns within each route unique names. */
        ROUTE : for (Route route : patternsByRoute.keySet()) {
            Collection<TripPattern> routeTripPatterns = patternsByRoute.get(route);
            String routeName = uniqueRouteNames.get(route);

            /* Simplest case: there's only one route variant, so we'll just give it the route's name. */
            if (routeTripPatterns.size() == 1) {
                routeTripPatterns.iterator().next().name = routeName;
                continue;
            }

            /* Do the patterns within this Route have a unique start, end, or via Stop? */
            Multimap<String, TripPattern> signs   = ArrayListMultimap.create(); // prefer headsigns
            Multimap<Stop, TripPattern> starts  = ArrayListMultimap.create();
            Multimap<Stop, TripPattern> ends    = ArrayListMultimap.create();
            Multimap<Stop, TripPattern> vias    = ArrayListMultimap.create();
            for (TripPattern pattern : routeTripPatterns) {
                List<Stop> stops = pattern.getStops();
                Stop start = stops.get(0);
                Stop end   = stops.get(stops.size() - 1);
                starts.put(start, pattern);
                ends.put(end, pattern);
                for (Stop stop : stops) vias.put(stop, pattern);
            }
            PATTERN : for (TripPattern pattern : routeTripPatterns) {
                List<Stop> stops = pattern.getStops();
                StringBuilder sb = new StringBuilder(routeName);

                /* First try to name with destination. */
                Stop end = stops.get(stops.size() - 1);
                sb.append(" to " + stopNameAndId(end));
                if (ends.get(end).size() == 1) {
                    pattern.name = sb.toString();
                    continue PATTERN; // only pattern with this last stop
                }

                /* Then try to name with origin. */
                Stop start = stops.get(0);
                sb.append(" from " + stopNameAndId(start));
                if (starts.get(start).size() == 1) {
                    pattern.name = (sb.toString());
                    continue PATTERN; // only pattern with this first stop
                }

                /* Check whether (end, start) is unique. */
                Set<TripPattern> remainingPatterns = Sets.newHashSet();
                remainingPatterns.addAll(starts.get(start));
                remainingPatterns.retainAll(ends.get(end)); // set intersection
                if (remainingPatterns.size() == 1) {
                    pattern.name = (sb.toString());
                    continue PATTERN;
                }

                /* Still not unique; try (end, start, via) for each via. */
                for (Stop via : stops) {
                    if (via.equals(start) || via.equals(end)) continue;
                    Set<TripPattern> intersection = Sets.newHashSet();
                    intersection.addAll(remainingPatterns);
                    intersection.retainAll(vias.get(via));
                    if (intersection.size() == 1) {
                        sb.append(" via " + stopNameAndId(via));
                        pattern.name = (sb.toString());
                        continue PATTERN;
                    }
                }

                /* Still not unique; check for express. */
                if (remainingPatterns.size() == 2) {
                    // There are exactly two patterns sharing this start/end.
                    // The current one must be a subset of the other, because it has no unique via.
                    // Therefore we call it the express.
                    sb.append(" express");
                } else {
                    // The final fallback: reference a specific trip ID.
                    sb.append(" like trip " + pattern.getTrips().get(0).getId());
                }
                pattern.name = (sb.toString());
            } // END foreach PATTERN
        } // END foreach ROUTE

        if (LOG.isDebugEnabled()) {
            LOG.debug("Done generating unique names for stop patterns on each route.");
            for (Route route : patternsByRoute.keySet()) {
                Collection<TripPattern> routeTripPatterns = patternsByRoute.get(route);
                LOG.debug("Named {} patterns in route {}", routeTripPatterns.size(), uniqueRouteNames.get(route));
                for (TripPattern pattern : routeTripPatterns) {
                    LOG.debug("    {} ({} stops)", pattern.name, pattern.stopPattern.size);
                }
            }
        }

    }

    /**
     * Create the PatternStop vertices and PatternBoard/Hop/Dwell/Alight edges corresponding to a
     * StopPattern/TripPattern. StopTimes are passed in instead of Stops only because they are
     * needed for shape distances (actually, stop sequence numbers?).
     *
     * @param graph graph to create vertices and edges in
     * @param transitStops map of transit stops given the stop; it is assumed all stops of this trip
     *        pattern are included in this map and refer to TransitStops
     */
    public void makePatternVerticesAndEdges(Graph graph, Map<Stop, ? extends TransitStationStop> transitStops) {

        /* Create arrive/depart vertices and hop/dwell/board/alight edges for each hop in this pattern. */
        PatternArriveVertex pav0, pav1 = null;
        PatternDepartVertex pdv0;
        int nStops = stopPattern.size;
        for (int stop = 0; stop < nStops - 1; stop++) {
            Stop s0 = stopPattern.stops[stop];
            Stop s1 = stopPattern.stops[stop + 1];
            pdv0 = new PatternDepartVertex(graph, this, stop);
            departVertices[stop] = pdv0;
            if (stop > 0) {
                pav0 = pav1;
                dwellEdges[stop] = new PatternDwell(pav0, pdv0, stop, this);
            }
            pav1 = new PatternArriveVertex(graph, this, stop + 1);
            arriveVertices[stop + 1] = pav1;
            hopEdges[stop] = new PatternHop(pdv0, pav1, s0, s1, stop);

            /* Get the arrive and depart vertices for the current stop (not pattern stop). */
            TransitStopDepart stopDepart = ((TransitStop) transitStops.get(s0)).departVertex;
            TransitStopArrive stopArrive = ((TransitStop) transitStops.get(s1)).arriveVertex;

            /* Record the transit stop vertices visited on this pattern. */
            stopVertices[stop] = stopDepart.getStopVertex();
            stopVertices[stop + 1] = stopArrive.getStopVertex(); // this will only have an effect on the last stop

            /* Create board/alight edges, but only if pickup/dropoff is enabled in GTFS. */
            if (this.canBoard(stop)) {
                boardEdges[stop] = new TransitBoardAlight(stopDepart, pdv0, stop, mode);
            }
            if (this.canAlight(stop + 1)) {
                alightEdges[stop + 1] = new TransitBoardAlight(pav1, stopArrive, stop + 1, mode);
            }
        }
    }

    public void dumpServices() {
        Set<AgencyAndId> services = Sets.newHashSet();
        for (Trip trip : this.trips) {
            services.add(trip.getServiceId());
        }
        LOG.info("route {} : {}", route, services);
    }

    public void dumpVertices() {
        for (int i = 0; i < this.stopPattern.size; ++i) {
            Vertex arrive = arriveVertices[i];
            Vertex depart = departVertices[i];
            System.out.format("%s %02d %s %s\n", this.code, i,
                    arrive == null ? "NULL" : arrive.getLabel(),
                    depart == null ? "NULL" : depart.getLabel());
        }
    }

    /**
     * A bit of a strange place to set service codes all at once when TripTimes are already added,
     * but we need a reference to the Graph or at least the codes map. This could also be
     * placed in the hop factory itself.
     */
    public void setServiceCodes (Map<AgencyAndId, Integer> serviceCodes) {
        services = new BitSet();
        for (Trip trip : trips) {
            services.set(serviceCodes.get(trip.getServiceId()));
        }
        scheduledTimetable.setServiceCodes (serviceCodes);
    }
    
    /**
     * @return bitset of service codes
     */
    public BitSet getServices() {
        return services;
    }
    
    /**
     * @param services bitset of service codes
     */
    public void setServices(BitSet services) {
        this.services = services;
    }

    public String getDirection() {
        return trips.get(0).getTripHeadsign();
    }

    /**
     * Patterns do not have unique IDs in GTFS, so we make some by concatenating agency id, route id, the direction and
     * an integer.
     * This only works if the Collection of TripPattern includes every TripPattern for the agency.
     */
    public static void generateUniqueIds(Collection<TripPattern> tripPatterns) {
        Multimap<String, TripPattern> patternsForRoute = HashMultimap.create();
        for (TripPattern pattern : tripPatterns) {
            AgencyAndId routeId = pattern.route.getId();
            String direction = pattern.directionId != -1 ? String.valueOf(pattern.directionId) : "";
            patternsForRoute.put(routeId.getId() + ":" + direction, pattern);
            int count = patternsForRoute.get(routeId.getId() + ":" + direction).size();
            // OBA library uses underscore as separator, we're moving toward colon.
            String id = String.format("%s:%s:%s:%02d", routeId.getAgencyId(), routeId.getId(), direction, count);
            pattern.code = (id);
        }
    }

    public String toString () {
        return String.format("<TripPattern %s>", this.code);
    }

    /**
     * Generates a geometry for the full pattern.
     * This is done by concatenating the shapes of all the constituent hops.
     * It could probably just come from the full shapes.txt entry for the trips in the route, but given all the details
     * in how the individual hop geometries are constructed we just recombine them here.
     */
    public void makeGeometry() {
        CoordinateArrayListSequence coordinates = new CoordinateArrayListSequence();
        if (patternHops != null && patternHops.length > 0) {
            for (int i = 0; i < patternHops.length; i++) {
                LineString geometry = patternHops[i].getGeometry();
                if (geometry != null) {
                    if (coordinates.size() == 0) {
                        coordinates.extend(geometry.getCoordinates());
                    } else {
                        coordinates.extend(geometry.getCoordinates(), 1); // Avoid duplicate coords at stops
                    }
                }
            }
            // The CoordinateArrayListSequence is easy to append to, but is not serializable.
            // It might be possible to just mark it serializable, but it is not particularly compact either.
            // So we convert it to a packed coordinate sequence, since that is serializable and smaller.
            // FIXME It seems like we could simply accumulate the coordinates into an array instead of using the CoordinateArrayListSequence.
            PackedCoordinateSequence packedCoords = new PackedCoordinateSequence.Double(coordinates.toCoordinateArray(), 2);
            this.geometry = GeometryUtils.getGeometryFactory().createLineString(packedCoords);
        }
    }


	public Trip getExemplar() {
		if(this.trips.isEmpty()){
			return null;
		}
		return this.trips.get(0);
	}

    /**
     * In most cases we want to use identity equality for Trips.
     * However, in some cases we want a way to consistently identify trips across versions of a GTFS feed, when the
     * feed publisher cannot ensure stable trip IDs. Therefore we define some additional hash functions.
     * Hash collisions are theoretically possible, so these identifiers should only be used to detect when two
     * trips are the same with a high degree of probability.
     * An example application is avoiding double-booking of a particular bus trip for school field trips.
     * Using Murmur hash function. see http://programmers.stackexchange.com/a/145633 for comparison.
     *
     * @param trip a trip object within this pattern, or null to hash the pattern itself independent any specific trip.
     * @return the semantic hash of a Trip in this pattern as a printable String.
     *
     * TODO deal with frequency-based trips
     */
    public String semanticHashString(Trip trip) {
        HashFunction murmur = Hashing.murmur3_32();
        BaseEncoding encoder = BaseEncoding.base64Url().omitPadding();
        StringBuilder sb = new StringBuilder(50);
        sb.append(encoder.encode(stopPattern.semanticHash(murmur).asBytes()));
        if (trip != null) {
            TripTimes tripTimes = scheduledTimetable.getTripTimes(trip);
            if (tripTimes == null) return null;
            sb.append(':');
            sb.append(encoder.encode(tripTimes.semanticHash(murmur).asBytes()));
        }
        return sb.toString();
    }

    /** This method can be used in very specific circumstances, where each TripPattern has only one FrequencyEntry. */
    public FrequencyEntry getSingleFrequencyEntry() {
        Timetable table = this.scheduledTimetable;
        List<FrequencyEntry> freqs = this.scheduledTimetable.frequencyEntries;
        if ( ! table.tripTimes.isEmpty()) {
            LOG.debug("Timetable has {} non-frequency entries and {} frequency entries.", table.tripTimes.size(),
                    table.frequencyEntries.size());
            return null;
        }
        if (freqs.isEmpty()) {
            LOG.debug("Timetable has no frequency entries.");
            return null;
        }
        // Many of these have multiple frequency entries. Return the first one for now.
        // TODO return all of them and filter on time window
        return freqs.get(0);
    }

<<<<<<< HEAD
    public TripPattern clone () {
        try {
            return (TripPattern) super.clone();
        } catch (CloneNotSupportedException e) {
            /* cannot happen */
            throw new RuntimeException(e);
        }
=======
    /**
     * Get the feed id this trip pattern belongs to.
     *
     * @return feed id for this trip pattern
     */
    public String getFeedId() {
        // The feed id is the same as the agency id on the route, this allows us to obtain it from there.
        return route.getId().getAgencyId();
>>>>>>> 10bfc9c3
    }
}<|MERGE_RESOLUTION|>--- conflicted
+++ resolved
@@ -694,7 +694,6 @@
         return freqs.get(0);
     }
 
-<<<<<<< HEAD
     public TripPattern clone () {
         try {
             return (TripPattern) super.clone();
@@ -702,7 +701,8 @@
             /* cannot happen */
             throw new RuntimeException(e);
         }
-=======
+    }
+
     /**
      * Get the feed id this trip pattern belongs to.
      *
@@ -711,6 +711,6 @@
     public String getFeedId() {
         // The feed id is the same as the agency id on the route, this allows us to obtain it from there.
         return route.getId().getAgencyId();
->>>>>>> 10bfc9c3
-    }
+    }
+
 }