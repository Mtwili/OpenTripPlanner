--- conflicted
+++ resolved
@@ -122,15 +122,11 @@
             int bestWait = -1;
             TripTimes bestTripTimes = null;
             int serviceId = getPattern().getServiceId();
-<<<<<<< HEAD
-            ServiceDay serviceDay = null;
-            SD: for (ServiceDay sd : rctx.serviceDays) {
-=======
             // this method is on State not RoutingRequest because we care whether the user is in
             // possession of a rented bike.
-            TraverseMode mode = state0.getNonTransitMode(options); 
+            TraverseMode mode = state0.getNonTransitMode(options);
+            ServiceDay serviceDay = null;
             for (ServiceDay sd : rctx.serviceDays) {
->>>>>>> f5fe4e15
                 int secondsSinceMidnight = sd.secondsSinceMidnight(current_time);
                 // only check for service on days that are not in the future
                 // this avoids unnecessarily examining tomorrow's services
@@ -147,12 +143,8 @@
                         if (bestWait < 0 || wait < bestWait) {
                             // track the soonest departure over all relevant schedules
                             bestWait = wait;
-<<<<<<< HEAD
-                            bestPatternIndex = patternIndex;
                             serviceDay = sd;
-=======
                             bestTripTimes = tripTimes;
->>>>>>> f5fe4e15
                         }
                     }
                 }
@@ -199,13 +191,9 @@
             if (TransitUtils.handleBoardAlightType(s1, type)) {
                 return null;
             }
-<<<<<<< HEAD
             s1.setServiceDay(serviceDay);
-            s1.setTrip(bestPatternIndex);
-=======
             // save the trip times to ensure that router has a consistent view of them 
             s1.setTripTimes(bestTripTimes); 
->>>>>>> f5fe4e15
             s1.incrementTimeInSeconds(bestWait);
             s1.incrementNumBoardings();
             s1.setTripId(trip.getId());
