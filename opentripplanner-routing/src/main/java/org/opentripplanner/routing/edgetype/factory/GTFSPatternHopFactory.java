--- conflicted
+++ resolved
@@ -39,11 +39,8 @@
 import org.opentripplanner.gtfs.GtfsContext;
 import org.opentripplanner.gtfs.GtfsLibrary;
 import org.opentripplanner.routing.core.GraphBuilderAnnotation;
-<<<<<<< HEAD
 import org.opentripplanner.routing.core.GraphBuilderAnnotation.Variety;
-=======
 import org.opentripplanner.routing.core.ServiceIdToNumberService;
->>>>>>> 2eeed432
 import org.opentripplanner.routing.core.TransferTable;
 import org.opentripplanner.routing.core.TraverseMode;
 import org.opentripplanner.routing.edgetype.Alight;
@@ -401,12 +398,8 @@
             deleteUselessDwells(graph);
         clearCachedData();
         graph.putService(FareService.class, fareServiceFactory.makeFareService());
-<<<<<<< HEAD
-    }
-=======
         graph.putService(ServiceIdToNumberService.class, new ServiceIdToNumberService(context.serviceIds));
-      }
->>>>>>> 2eeed432
+    }
 
     private FrequencyBasedTripPattern makeFrequencyPattern(Graph graph, Trip trip,
             List<StopTime> stopTimes) {
@@ -748,7 +741,6 @@
         }
     }
 
-<<<<<<< HEAD
     /** 
      * The first time a particular ScheduledStopPattern (stops+pickups+serviceId combination) 
      * is encountered, an empty tripPattern object is created to hold the schedule information. This
@@ -758,10 +750,6 @@
      */
     private void makePatternVerticesAndEdges(Graph graph, TableTripPattern tripPattern, 
             Trip trip, List<StopTime> stopTimes) {
-=======
-    private BasicTripPattern makeTripPattern(Graph graph, Trip trip, List<StopTime> stopTimes) {
-        BasicTripPattern tripPattern = new BasicTripPattern(trip, stopTimes, getServiceId(trip));
->>>>>>> 2eeed432
 
         TraverseMode mode = GtfsLibrary.getTraverseMode(trip.getRoute());
 
