/* This program is free software: you can redistribute it and/or
 modify it under the terms of the GNU Lesser General Public License
 as published by the Free Software Foundation, either version 3 of
 the License, or (props, at your option) any later version.

 This program is distributed in the hope that it will be useful,
 but WITHOUT ANY WARRANTY; without even the implied warranty of
 MERCHANTABILITY or FITNESS FOR A PARTICULAR PURPOSE.  See the
 GNU General Public License for more details.

 You should have received a copy of the GNU General Public License
 along with this program.  If not, see <http://www.gnu.org/licenses/>. */

package org.opentripplanner.routing.impl;

import java.util.Collection;
import java.util.List;

import javax.annotation.PostConstruct;

import lombok.Setter;

import org.opentripplanner.routing.graph.Graph;
import org.opentripplanner.routing.graph.Graph.LoadLevel;
import org.opentripplanner.routing.services.GraphService;
import org.opentripplanner.routing.services.StreetVertexIndexFactory;
import org.slf4j.Logger;
import org.slf4j.LoggerFactory;
<<<<<<< HEAD

/**
 * The primary implementation of the GraphService interface.
 * It can handle multiple graphs, each with its own routerId. These graphs are loaded from 
 * serialized graph files in subdirectories immediately under the specified base 
 * resource/filesystem path.
=======
import org.springframework.context.annotation.Scope;

/**
 * The primary implementation of the GraphService interface. It can handle multiple graphs, each
 * with its own routerId. These graphs are loaded from serialized graph files in subdirectories
 * immediately under the specified base resource/filesystem path.
>>>>>>> f613eca5
 * 
 * Delegate the file loading implementation details to the GraphServiceFileImpl.
 * 
 * @see GraphServiceFileImpl
 */
<<<<<<< HEAD
=======
@Scope("singleton")
>>>>>>> f613eca5
public class GraphServiceImpl implements GraphService {

    private static final Logger LOG = LoggerFactory.getLogger(GraphServiceImpl.class);

    private GraphServiceFileImpl decorated = new GraphServiceFileImpl();
<<<<<<< HEAD
    
=======

>>>>>>> f613eca5
    /** A list of routerIds to automatically register and load at startup */
    @Setter
    private List<String> autoRegister;

    /** If true, on startup register the graph in the location defaultRouterId. */
    @Setter
    private boolean attemptRegisterDefault = true;

    /**
     * @param indexFactory
     */
    public void setIndexFactory(StreetVertexIndexFactory indexFactory) {
        decorated.setIndexFactory(indexFactory);
    }

    /**
     * @param defaultRouterId
     */
    public void setDefaultRouterId(String defaultRouterId) {
        decorated.setDefaultRouterId(defaultRouterId);
    }

<<<<<<< HEAD
    /** 
     * Sets a base path for graph loading from the filesystem. Serialized graph files will be 
=======
    /**
     * Sets a base path for graph loading from the filesystem. Serialized graph files will be
>>>>>>> f613eca5
     * retrieved from sub-directories immediately below this directory. The routerId of a graph is
     * the same as the name of its sub-directory. This does the same thing as setResource, except
     * the parameter is interpreted as a file path.
     */
    public void setPath(String path) {
<<<<<<< HEAD
        decorated.setResource("file:" + path);
    }

    /**
     * Sets a base path in the classpath or relative to the webapp root. This can be useful in 
     * cloud computing environments where webapps must be entirely self-contained. When OTP is
     * running as a webapp, the ResourceLoader provided by Spring will be a 
     * ServletContextResourceLoader, so paths will be interpreted relative to the webapp root and 
     * WARs should be handled transparently. If you want to point to a location outside the webapp 
     * or you just want to be clear about exactly where the graphs are to be found, this path 
     * should be prefixed with 'classpath:','file:', or 'url:'.
     */
    public void setResource(String resourceBaseName) {
        decorated.setResource(resourceBaseName);
    }

    /** 
     * Based on the autoRegister list, automatically register all routerIds for which we can find 
     * a graph file in a subdirectory of the resourceBase path. Also register and load the graph
     * for the defaultRouterId and warn if no routerIds are registered.
=======
        decorated.setBasePath(path);
    }

    /**
     * Based on the autoRegister list, automatically register all routerIds for which we can find a
     * graph file in a subdirectory of the resourceBase path. Also register and load the graph for
     * the defaultRouterId and warn if no routerIds are registered.
>>>>>>> f613eca5
     */
    @PostConstruct
    // PostConstruct means run on startup after all injection has occurred
    private void startup() {
        if (autoRegister != null && !autoRegister.isEmpty()) {
            LOG.info("attempting to automatically register routerIds {}", autoRegister);
<<<<<<< HEAD
            LOG.info("graph files will be sought in paths relative to {}", decorated.getResourceBase());
=======
            LOG.info("graph files will be sought in paths relative to {}",
                    decorated.getBasePath());
>>>>>>> f613eca5
            for (String routerId : autoRegister) {
                registerGraph(routerId, true);
            }
        } else {
            LOG.info("no list of routerIds was provided for automatic registration.");
        }
<<<<<<< HEAD
        if (attemptRegisterDefault && ! decorated.getRouterIds().contains(decorated.getDefaultRouterId())) {
            LOG.info("Attempting to load graph for default routerId '{}'.", decorated.getDefaultRouterId());
=======
        if (attemptRegisterDefault
                && !decorated.getRouterIds().contains(decorated.getDefaultRouterId())) {
            LOG.info("Attempting to load graph for default routerId '{}'.",
                    decorated.getDefaultRouterId());
>>>>>>> f613eca5
            registerGraph(decorated.getDefaultRouterId(), true);
        }
        if (this.getRouterIds().isEmpty()) {
            LOG.warn("No graphs have been loaded/registered. "
                    + "You must use the routers API to register one or more graphs before routing.");
        }
    }

    @Override
    public Graph getGraph() {
        return decorated.getGraph();
    }

    @Override
    public Graph getGraph(String routerId) {
        return decorated.getGraph(routerId);
    }

    @Override
    public void setLoadLevel(LoadLevel level) {
        decorated.setLoadLevel(level);
    }

<<<<<<< HEAD
    // TODO Should we extract this interface in GraphService? 
    // See the (strange) cast to GraphServiceImpl in Routers.reloadGraphs()
=======
    @Override
>>>>>>> f613eca5
    public boolean reloadGraphs(boolean preEvict) {
        return decorated.reloadGraphs(preEvict);
    }

    @Override
    public Collection<String> getRouterIds() {
        return decorated.getRouterIds();
    }

    @Override
    public boolean registerGraph(String routerId, boolean preEvict) {
        return decorated.registerGraph(routerId, preEvict);
    }

    @Override
    public boolean registerGraph(String routerId, Graph graph) {
        return decorated.registerGraph(routerId, graph);
    }

    @Override
    public boolean evictGraph(String routerId) {
        return decorated.evictGraph(routerId);
    }

    @Override
    public int evictAll() {
        return decorated.evictAll();
    }
<<<<<<< HEAD
=======

>>>>>>> f613eca5
}<|MERGE_RESOLUTION|>--- conflicted
+++ resolved
@@ -26,40 +26,24 @@
 import org.opentripplanner.routing.services.StreetVertexIndexFactory;
 import org.slf4j.Logger;
 import org.slf4j.LoggerFactory;
-<<<<<<< HEAD
-
-/**
- * The primary implementation of the GraphService interface.
- * It can handle multiple graphs, each with its own routerId. These graphs are loaded from 
- * serialized graph files in subdirectories immediately under the specified base 
- * resource/filesystem path.
-=======
 import org.springframework.context.annotation.Scope;
 
 /**
  * The primary implementation of the GraphService interface. It can handle multiple graphs, each
  * with its own routerId. These graphs are loaded from serialized graph files in subdirectories
  * immediately under the specified base resource/filesystem path.
->>>>>>> f613eca5
  * 
  * Delegate the file loading implementation details to the GraphServiceFileImpl.
  * 
  * @see GraphServiceFileImpl
  */
-<<<<<<< HEAD
-=======
 @Scope("singleton")
->>>>>>> f613eca5
 public class GraphServiceImpl implements GraphService {
 
     private static final Logger LOG = LoggerFactory.getLogger(GraphServiceImpl.class);
 
     private GraphServiceFileImpl decorated = new GraphServiceFileImpl();
-<<<<<<< HEAD
-    
-=======
 
->>>>>>> f613eca5
     /** A list of routerIds to automatically register and load at startup */
     @Setter
     private List<String> autoRegister;
@@ -82,40 +66,13 @@
         decorated.setDefaultRouterId(defaultRouterId);
     }
 
-<<<<<<< HEAD
-    /** 
-     * Sets a base path for graph loading from the filesystem. Serialized graph files will be 
-=======
     /**
      * Sets a base path for graph loading from the filesystem. Serialized graph files will be
->>>>>>> f613eca5
      * retrieved from sub-directories immediately below this directory. The routerId of a graph is
      * the same as the name of its sub-directory. This does the same thing as setResource, except
      * the parameter is interpreted as a file path.
      */
     public void setPath(String path) {
-<<<<<<< HEAD
-        decorated.setResource("file:" + path);
-    }
-
-    /**
-     * Sets a base path in the classpath or relative to the webapp root. This can be useful in 
-     * cloud computing environments where webapps must be entirely self-contained. When OTP is
-     * running as a webapp, the ResourceLoader provided by Spring will be a 
-     * ServletContextResourceLoader, so paths will be interpreted relative to the webapp root and 
-     * WARs should be handled transparently. If you want to point to a location outside the webapp 
-     * or you just want to be clear about exactly where the graphs are to be found, this path 
-     * should be prefixed with 'classpath:','file:', or 'url:'.
-     */
-    public void setResource(String resourceBaseName) {
-        decorated.setResource(resourceBaseName);
-    }
-
-    /** 
-     * Based on the autoRegister list, automatically register all routerIds for which we can find 
-     * a graph file in a subdirectory of the resourceBase path. Also register and load the graph
-     * for the defaultRouterId and warn if no routerIds are registered.
-=======
         decorated.setBasePath(path);
     }
 
@@ -123,34 +80,24 @@
      * Based on the autoRegister list, automatically register all routerIds for which we can find a
      * graph file in a subdirectory of the resourceBase path. Also register and load the graph for
      * the defaultRouterId and warn if no routerIds are registered.
->>>>>>> f613eca5
      */
     @PostConstruct
     // PostConstruct means run on startup after all injection has occurred
     private void startup() {
         if (autoRegister != null && !autoRegister.isEmpty()) {
             LOG.info("attempting to automatically register routerIds {}", autoRegister);
-<<<<<<< HEAD
-            LOG.info("graph files will be sought in paths relative to {}", decorated.getResourceBase());
-=======
             LOG.info("graph files will be sought in paths relative to {}",
                     decorated.getBasePath());
->>>>>>> f613eca5
             for (String routerId : autoRegister) {
                 registerGraph(routerId, true);
             }
         } else {
             LOG.info("no list of routerIds was provided for automatic registration.");
         }
-<<<<<<< HEAD
-        if (attemptRegisterDefault && ! decorated.getRouterIds().contains(decorated.getDefaultRouterId())) {
-            LOG.info("Attempting to load graph for default routerId '{}'.", decorated.getDefaultRouterId());
-=======
         if (attemptRegisterDefault
                 && !decorated.getRouterIds().contains(decorated.getDefaultRouterId())) {
             LOG.info("Attempting to load graph for default routerId '{}'.",
                     decorated.getDefaultRouterId());
->>>>>>> f613eca5
             registerGraph(decorated.getDefaultRouterId(), true);
         }
         if (this.getRouterIds().isEmpty()) {
@@ -174,12 +121,7 @@
         decorated.setLoadLevel(level);
     }
 
-<<<<<<< HEAD
-    // TODO Should we extract this interface in GraphService? 
-    // See the (strange) cast to GraphServiceImpl in Routers.reloadGraphs()
-=======
     @Override
->>>>>>> f613eca5
     public boolean reloadGraphs(boolean preEvict) {
         return decorated.reloadGraphs(preEvict);
     }
@@ -208,8 +150,5 @@
     public int evictAll() {
         return decorated.evictAll();
     }
-<<<<<<< HEAD
-=======
 
->>>>>>> f613eca5
 }