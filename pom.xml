--- conflicted
+++ resolved
@@ -576,16 +576,6 @@
             <artifactId>gtfs-lib</artifactId>
             <!-- TODO: we set above to not download snapshots from the Conveyal Maven repo -->
             <version>0.1-SNAPSHOT</version>
-<<<<<<< HEAD
-
-=======
->>>>>>> 7296be8f
-            <exclusions>
-                <exclusion>
-                    <groupId>org.slf4j</groupId>
-                    <artifactId>slf4j-simple</artifactId>
-                </exclusion>
-            </exclusions>
         </dependency>
         <!-- Processing is used for the debug GUI (though we could probably use just Java2D) -->
         <dependency>
